<<<<<<< HEAD
import streamlit as st
import pdfplumber
import pytesseract
from PIL import Image
import openai
import pandas as pd
import os
import requests
from bs4 import BeautifulSoup
import json
import re
from datetime import datetime

st.set_page_config(
    page_title="Invoice Tariff Workbench",
    layout="wide",
    page_icon="📄",
)

st.markdown(
    """
    <style>
    :root {
        --primary-blue: #0F4C81;
        --soft-blue: #E8F1FA;
        --text-dark: #0C1E34;
        --muted-text: #5A6C7D;
        --panel-border: #C6D3E0;
    }

    body, .stApp {
        background-color: var(--soft-blue);
        color: var(--text-dark);
        font-family: "Inter", "Segoe UI", sans-serif;
    }

    .stApp header {display:none;}

    .block-container {
        padding-top: 1.5rem;
        padding-bottom: 2.5rem;
    }

    .invoice-card {
        background: white;
        border-radius: 14px;
        border: 1px solid var(--panel-border);
        padding: 2rem 2.25rem;
        box-shadow: 0 12px 24px rgba(15, 76, 129, 0.06);
        margin-bottom: 1.5rem;
    }

    .info-note {
        background: rgba(15, 76, 129, 0.07);
        border-left: 4px solid var(--primary-blue);
        padding: 0.85rem 1.25rem;
        color: var(--text-dark);
        border-radius: 0 10px 10px 0;
        margin-bottom: 1.25rem;
        font-size: 0.95rem;
    }

    .metric-card {
        background: white;
        border: 1px solid var(--panel-border);
        border-radius: 12px;
        padding: 1.1rem 1.3rem;
        text-align: left;
        height: 100%;
    }

    .metric-card h3 {
        margin: 0;
        color: var(--muted-text);
        font-size: 0.85rem;
        letter-spacing: 0.05em;
        text-transform: uppercase;
    }

    .metric-card p {
        margin: 0.25rem 0 0;
        font-size: 1.4rem;
        font-weight: 600;
        color: var(--primary-blue);
    }

    div[data-testid="stMetricValue"] {
        color: var(--primary-blue) !important;
    }

    .save-banner {
        background: rgba(12, 30, 52, 0.92);
        color: white;
        border-radius: 12px;
        padding: 1rem 1.5rem;
        margin-top: 1rem;
    }
    </style>
    """,
    unsafe_allow_html=True,
)

st.title("Invoice Tariff Workbench")
st.caption("Internal customs operations tool for Bahamian imports")
=======
import streamlit as st
import pdfplumber
import pytesseract
from PIL import Image
import openai
import pandas as pd
import os
import requests
from bs4 import BeautifulSoup
import json
import re
from datetime import datetime

st.set_page_config(
    page_title="Invoice Tariff Workbench",
    layout="wide",
    page_icon="📄",
)

st.markdown(
    """
    <style>
    :root {
        --primary-blue: #0F4C81;
        --soft-blue: #E8F1FA;
        --text-dark: #0C1E34;
        --muted-text: #5A6C7D;
        --panel-border: #C6D3E0;
    }

    body, .stApp {
        background-color: var(--soft-blue);
        color: var(--text-dark);
        font-family: "Inter", "Segoe UI", sans-serif;
    }

    .stApp header {display:none;}

    .block-container {
        padding-top: 1.5rem;
        padding-bottom: 2.5rem;
    }

    .invoice-card {
        background: white;
        border-radius: 14px;
        border: 1px solid var(--panel-border);
        padding: 2rem 2.25rem;
        box-shadow: 0 12px 24px rgba(15, 76, 129, 0.06);
        margin-bottom: 1.5rem;
    }

    .info-note {
        background: rgba(15, 76, 129, 0.07);
        border-left: 4px solid var(--primary-blue);
        padding: 0.85rem 1.25rem;
        color: var(--text-dark);
        border-radius: 0 10px 10px 0;
        margin-bottom: 1.25rem;
        font-size: 0.95rem;
    }

    .metric-card {
        background: white;
        border: 1px solid var(--panel-border);
        border-radius: 12px;
        padding: 1.1rem 1.3rem;
        text-align: left;
        height: 100%;
    }

    .metric-card h3 {
        margin: 0;
        color: var(--muted-text);
        font-size: 0.85rem;
        letter-spacing: 0.05em;
        text-transform: uppercase;
    }

    .metric-card p {
        margin: 0.25rem 0 0;
        font-size: 1.4rem;
        font-weight: 600;
        color: var(--primary-blue);
    }

    div[data-testid="stMetricValue"] {
        color: var(--primary-blue) !important;
    }

    .save-banner {
        background: rgba(12, 30, 52, 0.92);
        color: white;
        border-radius: 12px;
        padding: 1rem 1.5rem;
        margin-top: 1rem;
    }
    </style>
    """,
    unsafe_allow_html=True,
)

st.title("Invoice Tariff Workbench")
st.caption("Internal customs operations tool for Bahamian imports")
>>>>>>> 94cc8752

# Set your OpenAI API key (from environment variable or .streamlit/secrets.toml)
openai_api_key = os.getenv("OPENAI_API_KEY", st.secrets.get("openai_api_key", ""))
if not openai_api_key:
    st.error("Please set your OpenAI API key as an environment variable (OPENAI_API_KEY).")
    st.stop()
openai.api_key = openai_api_key

def extract_text_with_ocr(uploaded_file):
    all_text = ""
    with pdfplumber.open(uploaded_file) as pdf:
        for i, page in enumerate(pdf.pages):
            text = page.extract_text()
            if text and len(text.strip()) > 30:
                all_text += text + "\n"
            else:
                st.warning(f"Page {i+1} had little or no text. Using OCR.")
                pil_image = page.to_image(resolution=300).original
                ocr_text = pytesseract.image_to_string(pil_image)
                all_text += ocr_text + "\n"
    return all_text

def ai_extract_invoice_data(pdf_text):
    prompt = f"""Extract the following from this invoice text:
    - Invoice Number
    - Invoice Date
    - Vendor
    - For each line item: item/manufacturer part number, description, brand, quantity, price, extended price.
    Present as a JSON list of line items, and include invoice number and date for each item.
    Text: {pdf_text}
    """
    response = openai.ChatCompletion.create(
        model="gpt-4o",
        messages=[{"role": "system", "content": "You are an expert at understanding invoices."},
                  {"role": "user", "content": prompt}]
    )
    return response.choices[0].message.content

def ai_predict_hts(description, part_number):
    prompt = f"""Given the following item description and part number, predict the most likely 6-digit HTS (Harmonized Tariff Schedule) code for US import, based on standard customs practices. Give ONLY the 6-digit code.
    Description: {description}
    Part Number: {part_number}
    """
<<<<<<< HEAD
    response = openai.ChatCompletion.create(
        model="gpt-4o",
        messages=[{"role": "system", "content": "You are a customs tariff specialist."},
                  {"role": "user", "content": prompt}]
    )
    raw = response.choices[0].message.content.strip()
    code_match = re.search(r"\b\d{6,10}\b", raw)
    if code_match:
        return code_match.group(0)[:6]
    return raw.split()[0]
=======
    response = openai.ChatCompletion.create(
        model="gpt-4o",
        messages=[{"role": "system", "content": "You are a customs tariff specialist."},
                  {"role": "user", "content": prompt}]
    )
    raw = response.choices[0].message.content.strip()
    code_match = re.search(r"\b\d{6,10}\b", raw)
    if code_match:
        return code_match.group(0)[:6]
    return raw.split()[0]
>>>>>>> 94cc8752

def get_bahamas_tariff(hts_code):
    url = f'https://www.bahamascustoms.gov.bs/tariffs-and-various-taxes-collected-by-customs/tariff-search/?q={hts_code}'
    try:
        resp = requests.get(url, timeout=10)
        soup = BeautifulSoup(resp.text, 'html.parser')
        table = soup.find('table')
        if table:
            rows = table.find_all('tr')
            # Take the first non-header row
            for r in rows[1:]:
                columns = [c.get_text(strip=True) for c in r.find_all(['td', 'th'])]
                if columns and hts_code[:6] in columns[0]:
                    return " | ".join(columns)
            return "Result table found, but HTS code row missing"
        return "No result table found"
    except Exception as e:
        return f"Error: {str(e)}"

<<<<<<< HEAD
EXCEL_LOG_PATH = os.path.join("data", "invoice_tariff_log.xlsx")

if "save_confirmed" not in st.session_state:
    st.session_state.save_confirmed = False
    st.session_state.last_saved = None


def append_to_excel_log(df: pd.DataFrame, path: str) -> pd.DataFrame:
    os.makedirs(os.path.dirname(path), exist_ok=True)
    if os.path.exists(path):
        existing = pd.read_excel(path)
        combined = pd.concat([existing, df], ignore_index=True)
    else:
        combined = df
    combined.to_excel(path, index=False)
    return combined


with st.container():
    st.markdown("<div class='invoice-card'>", unsafe_allow_html=True)
    st.subheader("1. Upload & Index the Supplier Invoice")
    st.markdown(
        """
        <div class='info-note'>
        Upload the supplier PDF invoice. We will OCR any scanned pages, extract the line items, and prepare them for tariff
        classification. Ensure the document clearly shows manufacturer part numbers and product descriptions.
        </div>
        """,
        unsafe_allow_html=True,
    )
    uploaded_file = st.file_uploader("Select invoice PDF", type="pdf", label_visibility="collapsed")
    st.markdown("</div>", unsafe_allow_html=True)

if uploaded_file:
    with st.spinner("Extracting text (using OCR if needed)..."):
        pdf_text = extract_text_with_ocr(uploaded_file)
    with st.expander("Preview extracted text", expanded=False):
        st.write(pdf_text[:2000] + ("..." if len(pdf_text) > 2000 else ""))

    st.markdown(
        """
        <div class='invoice-card'>
        <h3 style='color: var(--muted-text); letter-spacing:0.08em; text-transform: uppercase;'>2. Line Item Intelligence</h3>
        <p style='color: var(--text-dark); font-size:0.95rem;'>
        Line items are parsed and enriched via GPT-4o. Each entry is cross-referenced with the Bahamas Customs tariff search
        using the suggested HS code.
        </p>
        </div>
        """,
        unsafe_allow_html=True,
    )

    st.info("Extracting line items and invoice fields using AI (GPT-4o)...")
    invoice_data_json = ai_extract_invoice_data(pdf_text)
=======
EXCEL_LOG_PATH = os.path.join("data", "invoice_tariff_log.xlsx")

if "save_confirmed" not in st.session_state:
    st.session_state.save_confirmed = False
    st.session_state.last_saved = None


def append_to_excel_log(df: pd.DataFrame, path: str) -> pd.DataFrame:
    os.makedirs(os.path.dirname(path), exist_ok=True)
    if os.path.exists(path):
        existing = pd.read_excel(path)
        combined = pd.concat([existing, df], ignore_index=True)
    else:
        combined = df
    combined.to_excel(path, index=False)
    return combined


with st.container():
    st.markdown("<div class='invoice-card'>", unsafe_allow_html=True)
    st.subheader("1. Upload & Index the Supplier Invoice")
    st.markdown(
        """
        <div class='info-note'>
        Upload the supplier PDF invoice. We will OCR any scanned pages, extract the line items, and prepare them for tariff
        classification. Ensure the document clearly shows manufacturer part numbers and product descriptions.
        </div>
        """,
        unsafe_allow_html=True,
    )
    uploaded_file = st.file_uploader("Select invoice PDF", type="pdf", label_visibility="collapsed")
    st.markdown("</div>", unsafe_allow_html=True)

if uploaded_file:
    with st.spinner("Extracting text (using OCR if needed)..."):
        pdf_text = extract_text_with_ocr(uploaded_file)
    with st.expander("Preview extracted text", expanded=False):
        st.write(pdf_text[:2000] + ("..." if len(pdf_text) > 2000 else ""))

    st.markdown(
        """
        <div class='invoice-card'>
        <h3 style='color: var(--muted-text); letter-spacing:0.08em; text-transform: uppercase;'>2. Line Item Intelligence</h3>
        <p style='color: var(--text-dark); font-size:0.95rem;'>
        Line items are parsed and enriched via GPT-4o. Each entry is cross-referenced with the Bahamas Customs tariff search
        using the suggested HS code.
        </p>
        </div>
        """,
        unsafe_allow_html=True,
    )

    st.info("Extracting line items and invoice fields using AI (GPT-4o)...")
    invoice_data_json = ai_extract_invoice_data(pdf_text)
>>>>>>> 94cc8752
    try:
        # Some AI responses might have trailing text, try to parse JSON robustly
        data_start = invoice_data_json.find("[")
        data_end = invoice_data_json.rfind("]") + 1
        line_items = json.loads(invoice_data_json[data_start:data_end])
    except Exception as e:
        st.error("AI extraction did not return clean JSON, please check the prompt or manually correct.")
        st.write(invoice_data_json)
        line_items = []

<<<<<<< HEAD
    summary = []
    invoice_number_tracker = {}
    for item in line_items:
        desc = item.get("description", "")
        part = item.get("item/manufacturer part number", "")
        brand = item.get("brand", "")
        qty = item.get("quantity", "")
        price = item.get("price", "")
        ext_price = item.get("extended price", "")
        invoice_number = item.get("invoice number", item.get("invoice", ""))
        invoice_date = item.get("invoice date", "")
        invoice_key = (invoice_number, invoice_date)
        invoice_number_tracker.setdefault(invoice_key, 0)
        invoice_number_tracker[invoice_key] += 1
        line_index = invoice_number_tracker[invoice_key]
        hts_code = ai_predict_hts(desc, part)
        bahamas_tariff = get_bahamas_tariff(hts_code)
        summary.append({
            "Invoice": invoice_number,
            "Invoice Date": invoice_date,
            "Line": line_index,
            "Description": desc,
            "Part Number": part,
            "Brand": brand,
            "Qty": qty,
            "Price": price,
=======
    summary = []
    invoice_number_tracker = {}
    for item in line_items:
        desc = item.get("description", "")
        part = item.get("item/manufacturer part number", "")
        brand = item.get("brand", "")
        qty = item.get("quantity", "")
        price = item.get("price", "")
        ext_price = item.get("extended price", "")
        invoice_number = item.get("invoice number", item.get("invoice", ""))
        invoice_date = item.get("invoice date", "")
        invoice_key = (invoice_number, invoice_date)
        invoice_number_tracker.setdefault(invoice_key, 0)
        invoice_number_tracker[invoice_key] += 1
        line_index = invoice_number_tracker[invoice_key]
        hts_code = ai_predict_hts(desc, part)
        bahamas_tariff = get_bahamas_tariff(hts_code)
        summary.append({
            "Invoice": invoice_number,
            "Invoice Date": invoice_date,
            "Line": line_index,
            "Description": desc,
            "Part Number": part,
            "Brand": brand,
            "Qty": qty,
            "Price": price,
>>>>>>> 94cc8752
            "Ext. Price": ext_price,
            "HTS Code": hts_code,
            "Bahamas Tariff Result": bahamas_tariff
        })
<<<<<<< HEAD
    if summary:
        df = pd.DataFrame(summary)

        with st.container():
            st.markdown("<div class='invoice-card'>", unsafe_allow_html=True)
            st.subheader("3. Review & Export Findings")
            st.dataframe(
                df,
                use_container_width=True,
                hide_index=True,
            )

            col_download, col_save = st.columns([1, 1])
            with col_download:
                st.download_button(
                    "Download as CSV",
                    df.to_csv(index=False),
                    "invoice_tariff_summary.csv",
                    type="primary",
                )
            with col_save:
                if st.button("Append to internal Excel log", type="secondary"):
                    combined = append_to_excel_log(df, EXCEL_LOG_PATH)
                    st.session_state.save_confirmed = True
                    st.session_state.last_saved = datetime.now()
                    st.session_state.latest_log = combined

            if st.session_state.get("save_confirmed"):
                timestamp = st.session_state.last_saved.strftime("%d %b %Y • %H:%M") if st.session_state.last_saved else ""
                st.markdown(
                    f"""
                    <div class='save-banner'>
                        ✅ Results appended to the shared Excel log.<br/>
                        <span style='font-size:0.9rem;'>Saved {timestamp}. File location: <code>{EXCEL_LOG_PATH}</code></span>
                    </div>
                    """,
                    unsafe_allow_html=True,
                )
                with st.expander("View aggregated Excel log", expanded=False):
                    log_df = st.session_state.get("latest_log")
                    if log_df is not None:
                        st.dataframe(log_df, use_container_width=True, hide_index=True)
            st.markdown("</div>", unsafe_allow_html=True)

        col1, col2 = st.columns(2)
        with col1:
            st.markdown("### Manual HS Lookups")
            st.write(
                "Use the Bahamas Customs tariff search for confirmation and duty rate checks."
            )
            st.link_button(
                "Open Bahamas Tariff Search",
                "https://www.bahamascustoms.gov.bs/tariffs-and-various-taxes-collected-by-customs/tariff-search/",
                type="primary",
            )
        with col2:
            st.markdown("### Research Tips")
            st.markdown(
                "- Validate descriptions using manufacturer websites.\n"
                "- Cross-check HS codes with recent rulings.\n"
                "- Capture duty rate notes in the Excel log after review."
            )
    else:
        st.warning("No line items found. Please check your invoice or try another file.")

# Clean footer to avoid stray metadata when exporting patches
st.divider()
st.caption(
    "For internal customs brokerage use only. Ensure compliance with Bahamas Customs regulations."
)
=======
    if summary:
        df = pd.DataFrame(summary)

        with st.container():
            st.markdown("<div class='invoice-card'>", unsafe_allow_html=True)
            st.subheader("3. Review & Export Findings")
            st.dataframe(
                df,
                use_container_width=True,
                hide_index=True,
            )

            col_download, col_save = st.columns([1, 1])
            with col_download:
                st.download_button(
                    "Download as CSV",
                    df.to_csv(index=False),
                    "invoice_tariff_summary.csv",
                    type="primary",
                )
            with col_save:
                if st.button("Append to internal Excel log", type="secondary"):
                    combined = append_to_excel_log(df, EXCEL_LOG_PATH)
                    st.session_state.save_confirmed = True
                    st.session_state.last_saved = datetime.now()
                    st.session_state.latest_log = combined

            if st.session_state.get("save_confirmed"):
                timestamp = st.session_state.last_saved.strftime("%d %b %Y • %H:%M") if st.session_state.last_saved else ""
                st.markdown(
                    f"""
                    <div class='save-banner'>
                        ✅ Results appended to the shared Excel log.<br/>
                        <span style='font-size:0.9rem;'>Saved {timestamp}. File location: <code>{EXCEL_LOG_PATH}</code></span>
                    </div>
                    """,
                    unsafe_allow_html=True,
                )
                with st.expander("View aggregated Excel log", expanded=False):
                    log_df = st.session_state.get("latest_log")
                    if log_df is not None:
                        st.dataframe(log_df, use_container_width=True, hide_index=True)
            st.markdown("</div>", unsafe_allow_html=True)

        col1, col2 = st.columns(2)
        with col1:
            st.markdown("### Manual HS Lookups")
            st.write(
                "Use the Bahamas Customs tariff search for confirmation and duty rate checks."
            )
            st.link_button(
                "Open Bahamas Tariff Search",
                "https://www.bahamascustoms.gov.bs/tariffs-and-various-taxes-collected-by-customs/tariff-search/",
                type="primary",
            )
        with col2:
            st.markdown("### Research Tips")
            st.markdown(
                "- Validate descriptions using manufacturer websites.\n"
                "- Cross-check HS codes with recent rulings.\n"
                "- Capture duty rate notes in the Excel log after review."
            )
    else:
        st.warning("No line items found. Please check your invoice or try another file.")

st.markdown("---")
st.caption("For internal customs brokerage use only. Ensure compliance with Bahamas Customs regulations.")
diff --git a/app.py b/app.py
index 03ec84c2f961179a527758cca2800cc02300ac02..30d3c846fd960f529f39c0575bcf7c1be0c7c0b9 100644
--- a/app.py
+++ b/app.py
@@ -1,132 +1,337 @@
-import streamlit as st
-import pdfplumber
-import pytesseract
-from PIL import Image
-import openai
-import pandas as pd
-import os
-import requests
-from bs4 import BeautifulSoup
-import json
+import streamlit as st
+import pdfplumber
+import pytesseract
+from PIL import Image
+import openai
+import pandas as pd
+import os
+import requests
+from bs4 import BeautifulSoup
+import json
+import re
+from datetime import datetime
 
-st.set_page_config(layout="wide")
-st.title("AI Invoice-to-Bahamas Customs Tariff Analyzer")
+st.set_page_config(
+    page_title="Invoice Tariff Workbench",
+    layout="wide",
+    page_icon="📄",
+)
+
+st.markdown(
+    """
+    <style>
+    :root {
+        --primary-blue: #0F4C81;
+        --soft-blue: #E8F1FA;
+        --text-dark: #0C1E34;
+        --muted-text: #5A6C7D;
+        --panel-border: #C6D3E0;
+    }
+
+    body, .stApp {
+        background-color: var(--soft-blue);
+        color: var(--text-dark);
+        font-family: "Inter", "Segoe UI", sans-serif;
+    }
+
+    .stApp header {display:none;}
+
+    .block-container {
+        padding-top: 1.5rem;
+        padding-bottom: 2.5rem;
+    }
+
+    .invoice-card {
+        background: white;
+        border-radius: 14px;
+        border: 1px solid var(--panel-border);
+        padding: 2rem 2.25rem;
+        box-shadow: 0 12px 24px rgba(15, 76, 129, 0.06);
+        margin-bottom: 1.5rem;
+    }
+
+    .info-note {
+        background: rgba(15, 76, 129, 0.07);
+        border-left: 4px solid var(--primary-blue);
+        padding: 0.85rem 1.25rem;
+        color: var(--text-dark);
+        border-radius: 0 10px 10px 0;
+        margin-bottom: 1.25rem;
+        font-size: 0.95rem;
+    }
+
+    .metric-card {
+        background: white;
+        border: 1px solid var(--panel-border);
+        border-radius: 12px;
+        padding: 1.1rem 1.3rem;
+        text-align: left;
+        height: 100%;
+    }
+
+    .metric-card h3 {
+        margin: 0;
+        color: var(--muted-text);
+        font-size: 0.85rem;
+        letter-spacing: 0.05em;
+        text-transform: uppercase;
+    }
+
+    .metric-card p {
+        margin: 0.25rem 0 0;
+        font-size: 1.4rem;
+        font-weight: 600;
+        color: var(--primary-blue);
+    }
+
+    div[data-testid="stMetricValue"] {
+        color: var(--primary-blue) !important;
+    }
+
+    .save-banner {
+        background: rgba(12, 30, 52, 0.92);
+        color: white;
+        border-radius: 12px;
+        padding: 1rem 1.5rem;
+        margin-top: 1rem;
+    }
+    </style>
+    """,
+    unsafe_allow_html=True,
+)
+
+st.title("Invoice Tariff Workbench")
+st.caption("Internal customs operations tool for Bahamian imports")
 
 # Set your OpenAI API key (from environment variable or .streamlit/secrets.toml)
-openai_api_key = os.getenv("OPENAI_API_KEY", st.secrets.get("openai_api_key", ""))
+openai_api_key = os.getenv("OPENAI_API_KEY", st.secrets.get("openai_api_key", ""))
 if not openai_api_key:
     st.error("Please set your OpenAI API key as an environment variable (OPENAI_API_KEY).")
     st.stop()
 openai.api_key = openai_api_key
 
 def extract_text_with_ocr(uploaded_file):
     all_text = ""
     with pdfplumber.open(uploaded_file) as pdf:
         for i, page in enumerate(pdf.pages):
             text = page.extract_text()
             if text and len(text.strip()) > 30:
                 all_text += text + "\n"
             else:
                 st.warning(f"Page {i+1} had little or no text. Using OCR.")
                 pil_image = page.to_image(resolution=300).original
                 ocr_text = pytesseract.image_to_string(pil_image)
                 all_text += ocr_text + "\n"
     return all_text
 
 def ai_extract_invoice_data(pdf_text):
     prompt = f"""Extract the following from this invoice text:
     - Invoice Number
     - Invoice Date
     - Vendor
     - For each line item: item/manufacturer part number, description, brand, quantity, price, extended price.
     Present as a JSON list of line items, and include invoice number and date for each item.
     Text: {pdf_text}
     """
     response = openai.ChatCompletion.create(
         model="gpt-4o",
         messages=[{"role": "system", "content": "You are an expert at understanding invoices."},
                   {"role": "user", "content": prompt}]
     )
     return response.choices[0].message.content
 
-def ai_predict_hts(description, part_number):
+def ai_predict_hts(description, part_number):
     prompt = f"""Given the following item description and part number, predict the most likely 6-digit HTS (Harmonized Tariff Schedule) code for US import, based on standard customs practices. Give ONLY the 6-digit code.
     Description: {description}
     Part Number: {part_number}
     """
-    response = openai.ChatCompletion.create(
-        model="gpt-4o",
-        messages=[{"role": "system", "content": "You are a customs tariff specialist."},
-                  {"role": "user", "content": prompt}]
-    )
-    # Try to only return the code, strip any extra text
-    return response.choices[0].message.content.strip().split()[0]
+    response = openai.ChatCompletion.create(
+        model="gpt-4o",
+        messages=[{"role": "system", "content": "You are a customs tariff specialist."},
+                  {"role": "user", "content": prompt}]
+    )
+    raw = response.choices[0].message.content.strip()
+    code_match = re.search(r"\b\d{6,10}\b", raw)
+    if code_match:
+        return code_match.group(0)[:6]
+    return raw.split()[0]
 
 def get_bahamas_tariff(hts_code):
     url = f'https://www.bahamascustoms.gov.bs/tariffs-and-various-taxes-collected-by-customs/tariff-search/?q={hts_code}'
     try:
         resp = requests.get(url, timeout=10)
         soup = BeautifulSoup(resp.text, 'html.parser')
         table = soup.find('table')
         if table:
             rows = table.find_all('tr')
             # Take the first non-header row
             for r in rows[1:]:
                 columns = [c.get_text(strip=True) for c in r.find_all(['td', 'th'])]
                 if columns and hts_code[:6] in columns[0]:
                     return " | ".join(columns)
             return "Result table found, but HTS code row missing"
         return "No result table found"
     except Exception as e:
         return f"Error: {str(e)}"
 
-uploaded_file = st.file_uploader("Upload an Invoice PDF", type="pdf")
+EXCEL_LOG_PATH = os.path.join("data", "invoice_tariff_log.xlsx")
+
+if "save_confirmed" not in st.session_state:
+    st.session_state.save_confirmed = False
+    st.session_state.last_saved = None
+
+
+def append_to_excel_log(df: pd.DataFrame, path: str) -> pd.DataFrame:
+    os.makedirs(os.path.dirname(path), exist_ok=True)
+    if os.path.exists(path):
+        existing = pd.read_excel(path)
+        combined = pd.concat([existing, df], ignore_index=True)
+    else:
+        combined = df
+    combined.to_excel(path, index=False)
+    return combined
+
+
+with st.container():
+    st.markdown("<div class='invoice-card'>", unsafe_allow_html=True)
+    st.subheader("1. Upload & Index the Supplier Invoice")
+    st.markdown(
+        """
+        <div class='info-note'>
+        Upload the supplier PDF invoice. We will OCR any scanned pages, extract the line items, and prepare them for tariff
+        classification. Ensure the document clearly shows manufacturer part numbers and product descriptions.
+        </div>
+        """,
+        unsafe_allow_html=True,
+    )
+    uploaded_file = st.file_uploader("Select invoice PDF", type="pdf", label_visibility="collapsed")
+    st.markdown("</div>", unsafe_allow_html=True)
 
 if uploaded_file:
-    with st.spinner("Extracting text (using OCR if needed)..."):
-        pdf_text = extract_text_with_ocr(uploaded_file)
-    st.subheader("Extracted Invoice Text (first 1000 characters):")
-    st.text(pdf_text[:1000] + ("..." if len(pdf_text) > 1000 else ""))
-
-    st.info("Extracting line items and invoice fields using AI (GPT-4o)...")
-    invoice_data_json = ai_extract_invoice_data(pdf_text)
+    with st.spinner("Extracting text (using OCR if needed)..."):
+        pdf_text = extract_text_with_ocr(uploaded_file)
+    with st.expander("Preview extracted text", expanded=False):
+        st.write(pdf_text[:2000] + ("..." if len(pdf_text) > 2000 else ""))
+
+    st.markdown(
+        """
+        <div class='invoice-card'>
+        <h3 style='color: var(--muted-text); letter-spacing:0.08em; text-transform: uppercase;'>2. Line Item Intelligence</h3>
+        <p style='color: var(--text-dark); font-size:0.95rem;'>
+        Line items are parsed and enriched via GPT-4o. Each entry is cross-referenced with the Bahamas Customs tariff search
+        using the suggested HS code.
+        </p>
+        </div>
+        """,
+        unsafe_allow_html=True,
+    )
+
+    st.info("Extracting line items and invoice fields using AI (GPT-4o)...")
+    invoice_data_json = ai_extract_invoice_data(pdf_text)
     try:
         # Some AI responses might have trailing text, try to parse JSON robustly
         data_start = invoice_data_json.find("[")
         data_end = invoice_data_json.rfind("]") + 1
         line_items = json.loads(invoice_data_json[data_start:data_end])
     except Exception as e:
         st.error("AI extraction did not return clean JSON, please check the prompt or manually correct.")
         st.write(invoice_data_json)
         line_items = []
 
-    summary = []
-    for item in line_items:
-        desc = item.get("description", "")
-        part = item.get("item/manufacturer part number", "")
-        brand = item.get("brand", "")
-        qty = item.get("quantity", "")
-        price = item.get("price", "")
-        ext_price = item.get("extended price", "")
-        hts_code = ai_predict_hts(desc, part)
-        bahamas_tariff = get_bahamas_tariff(hts_code)
-        summary.append({
-            "Description": desc,
-            "Part Number": part,
-            "Brand": brand,
-            "Qty": qty,
-            "Price": price,
+    summary = []
+    invoice_number_tracker = {}
+    for item in line_items:
+        desc = item.get("description", "")
+        part = item.get("item/manufacturer part number", "")
+        brand = item.get("brand", "")
+        qty = item.get("quantity", "")
+        price = item.get("price", "")
+        ext_price = item.get("extended price", "")
+        invoice_number = item.get("invoice number", item.get("invoice", ""))
+        invoice_date = item.get("invoice date", "")
+        invoice_key = (invoice_number, invoice_date)
+        invoice_number_tracker.setdefault(invoice_key, 0)
+        invoice_number_tracker[invoice_key] += 1
+        line_index = invoice_number_tracker[invoice_key]
+        hts_code = ai_predict_hts(desc, part)
+        bahamas_tariff = get_bahamas_tariff(hts_code)
+        summary.append({
+            "Invoice": invoice_number,
+            "Invoice Date": invoice_date,
+            "Line": line_index,
+            "Description": desc,
+            "Part Number": part,
+            "Brand": brand,
+            "Qty": qty,
+            "Price": price,
             "Ext. Price": ext_price,
             "HTS Code": hts_code,
             "Bahamas Tariff Result": bahamas_tariff
         })
-    if summary:
-        df = pd.DataFrame(summary)
-        st.subheader("Summary Table")
-        st.dataframe(df)
-        st.download_button("Download as CSV", df.to_csv(index=False), "summary.csv")
-    else:
-        st.warning("No line items found. Please check your invoice or try another file.")
-
-st.markdown("---")
-st.caption("Created by ChatGPT – For production, ask for authentication & more features!")
+    if summary:
+        df = pd.DataFrame(summary)
+
+        with st.container():
+            st.markdown("<div class='invoice-card'>", unsafe_allow_html=True)
+            st.subheader("3. Review & Export Findings")
+            st.dataframe(
+                df,
+                use_container_width=True,
+                hide_index=True,
+            )
+
+            col_download, col_save = st.columns([1, 1])
+            with col_download:
+                st.download_button(
+                    "Download as CSV",
+                    df.to_csv(index=False),
+                    "invoice_tariff_summary.csv",
+                    type="primary",
+                )
+            with col_save:
+                if st.button("Append to internal Excel log", type="secondary"):
+                    combined = append_to_excel_log(df, EXCEL_LOG_PATH)
+                    st.session_state.save_confirmed = True
+                    st.session_state.last_saved = datetime.now()
+                    st.session_state.latest_log = combined
+
+            if st.session_state.get("save_confirmed"):
+                timestamp = st.session_state.last_saved.strftime("%d %b %Y • %H:%M") if st.session_state.last_saved else ""
+                st.markdown(
+                    f"""
+                    <div class='save-banner'>
+                        ✅ Results appended to the shared Excel log.<br/>
+                        <span style='font-size:0.9rem;'>Saved {timestamp}. File location: <code>{EXCEL_LOG_PATH}</code></span>
+                    </div>
+                    """,
+                    unsafe_allow_html=True,
+                )
+                with st.expander("View aggregated Excel log", expanded=False):
+                    log_df = st.session_state.get("latest_log")
+                    if log_df is not None:
+                        st.dataframe(log_df, use_container_width=True, hide_index=True)
+            st.markdown("</div>", unsafe_allow_html=True)
+
+        col1, col2 = st.columns(2)
+        with col1:
+            st.markdown("### Manual HS Lookups")
+            st.write(
+                "Use the Bahamas Customs tariff search for confirmation and duty rate checks."
+            )
+            st.link_button(
+                "Open Bahamas Tariff Search",
+                "https://www.bahamascustoms.gov.bs/tariffs-and-various-taxes-collected-by-customs/tariff-search/",
+                type="primary",
+            )
+        with col2:
+            st.markdown("### Research Tips")
+            st.markdown(
+                "- Validate descriptions using manufacturer websites.\n"
+                "- Cross-check HS codes with recent rulings.\n"
+                "- Capture duty rate notes in the Excel log after review."
+            )
+    else:
+        st.warning("No line items found. Please check your invoice or try another file.")
+
+st.markdown("---")
+st.caption("For internal customs brokerage use only. Ensure compliance with Bahamas Customs regulations.")

>>>>>>> 94cc8752
<|MERGE_RESOLUTION|>--- conflicted
+++ resolved
@@ -1,1014 +1,734 @@
-<<<<<<< HEAD
-import streamlit as st
-import pdfplumber
-import pytesseract
-from PIL import Image
-import openai
-import pandas as pd
-import os
-import requests
-from bs4 import BeautifulSoup
-import json
-import re
-from datetime import datetime
-
-st.set_page_config(
-    page_title="Invoice Tariff Workbench",
-    layout="wide",
-    page_icon="📄",
-)
-
-st.markdown(
-    """
-    <style>
-    :root {
-        --primary-blue: #0F4C81;
-        --soft-blue: #E8F1FA;
-        --text-dark: #0C1E34;
-        --muted-text: #5A6C7D;
-        --panel-border: #C6D3E0;
-    }
-
-    body, .stApp {
-        background-color: var(--soft-blue);
-        color: var(--text-dark);
-        font-family: "Inter", "Segoe UI", sans-serif;
-    }
-
-    .stApp header {display:none;}
-
-    .block-container {
-        padding-top: 1.5rem;
-        padding-bottom: 2.5rem;
-    }
-
-    .invoice-card {
-        background: white;
-        border-radius: 14px;
-        border: 1px solid var(--panel-border);
-        padding: 2rem 2.25rem;
-        box-shadow: 0 12px 24px rgba(15, 76, 129, 0.06);
-        margin-bottom: 1.5rem;
-    }
-
-    .info-note {
-        background: rgba(15, 76, 129, 0.07);
-        border-left: 4px solid var(--primary-blue);
-        padding: 0.85rem 1.25rem;
-        color: var(--text-dark);
-        border-radius: 0 10px 10px 0;
-        margin-bottom: 1.25rem;
-        font-size: 0.95rem;
-    }
-
-    .metric-card {
-        background: white;
-        border: 1px solid var(--panel-border);
-        border-radius: 12px;
-        padding: 1.1rem 1.3rem;
-        text-align: left;
-        height: 100%;
-    }
-
-    .metric-card h3 {
-        margin: 0;
-        color: var(--muted-text);
-        font-size: 0.85rem;
-        letter-spacing: 0.05em;
-        text-transform: uppercase;
-    }
-
-    .metric-card p {
-        margin: 0.25rem 0 0;
-        font-size: 1.4rem;
-        font-weight: 600;
-        color: var(--primary-blue);
-    }
-
-    div[data-testid="stMetricValue"] {
-        color: var(--primary-blue) !important;
-    }
-
-    .save-banner {
-        background: rgba(12, 30, 52, 0.92);
-        color: white;
-        border-radius: 12px;
-        padding: 1rem 1.5rem;
-        margin-top: 1rem;
-    }
-    </style>
-    """,
-    unsafe_allow_html=True,
-)
-
-st.title("Invoice Tariff Workbench")
-st.caption("Internal customs operations tool for Bahamian imports")
-=======
-import streamlit as st
-import pdfplumber
-import pytesseract
-from PIL import Image
-import openai
-import pandas as pd
-import os
-import requests
-from bs4 import BeautifulSoup
-import json
-import re
-from datetime import datetime
-
-st.set_page_config(
-    page_title="Invoice Tariff Workbench",
-    layout="wide",
-    page_icon="📄",
-)
-
-st.markdown(
-    """
-    <style>
-    :root {
-        --primary-blue: #0F4C81;
-        --soft-blue: #E8F1FA;
-        --text-dark: #0C1E34;
-        --muted-text: #5A6C7D;
-        --panel-border: #C6D3E0;
-    }
-
-    body, .stApp {
-        background-color: var(--soft-blue);
-        color: var(--text-dark);
-        font-family: "Inter", "Segoe UI", sans-serif;
-    }
-
-    .stApp header {display:none;}
-
-    .block-container {
-        padding-top: 1.5rem;
-        padding-bottom: 2.5rem;
-    }
-
-    .invoice-card {
-        background: white;
-        border-radius: 14px;
-        border: 1px solid var(--panel-border);
-        padding: 2rem 2.25rem;
-        box-shadow: 0 12px 24px rgba(15, 76, 129, 0.06);
-        margin-bottom: 1.5rem;
-    }
-
-    .info-note {
-        background: rgba(15, 76, 129, 0.07);
-        border-left: 4px solid var(--primary-blue);
-        padding: 0.85rem 1.25rem;
-        color: var(--text-dark);
-        border-radius: 0 10px 10px 0;
-        margin-bottom: 1.25rem;
-        font-size: 0.95rem;
-    }
-
-    .metric-card {
-        background: white;
-        border: 1px solid var(--panel-border);
-        border-radius: 12px;
-        padding: 1.1rem 1.3rem;
-        text-align: left;
-        height: 100%;
-    }
-
-    .metric-card h3 {
-        margin: 0;
-        color: var(--muted-text);
-        font-size: 0.85rem;
-        letter-spacing: 0.05em;
-        text-transform: uppercase;
-    }
-
-    .metric-card p {
-        margin: 0.25rem 0 0;
-        font-size: 1.4rem;
-        font-weight: 600;
-        color: var(--primary-blue);
-    }
-
-    div[data-testid="stMetricValue"] {
-        color: var(--primary-blue) !important;
-    }
-
-    .save-banner {
-        background: rgba(12, 30, 52, 0.92);
-        color: white;
-        border-radius: 12px;
-        padding: 1rem 1.5rem;
-        margin-top: 1rem;
-    }
-    </style>
-    """,
-    unsafe_allow_html=True,
-)
-
-st.title("Invoice Tariff Workbench")
-st.caption("Internal customs operations tool for Bahamian imports")
->>>>>>> 94cc8752
-
-# Set your OpenAI API key (from environment variable or .streamlit/secrets.toml)
-openai_api_key = os.getenv("OPENAI_API_KEY", st.secrets.get("openai_api_key", ""))
-if not openai_api_key:
-    st.error("Please set your OpenAI API key as an environment variable (OPENAI_API_KEY).")
-    st.stop()
-openai.api_key = openai_api_key
-
-def extract_text_with_ocr(uploaded_file):
-    all_text = ""
-    with pdfplumber.open(uploaded_file) as pdf:
-        for i, page in enumerate(pdf.pages):
-            text = page.extract_text()
-            if text and len(text.strip()) > 30:
-                all_text += text + "\n"
-            else:
-                st.warning(f"Page {i+1} had little or no text. Using OCR.")
-                pil_image = page.to_image(resolution=300).original
-                ocr_text = pytesseract.image_to_string(pil_image)
-                all_text += ocr_text + "\n"
-    return all_text
-
-def ai_extract_invoice_data(pdf_text):
-    prompt = f"""Extract the following from this invoice text:
-    - Invoice Number
-    - Invoice Date
-    - Vendor
-    - For each line item: item/manufacturer part number, description, brand, quantity, price, extended price.
-    Present as a JSON list of line items, and include invoice number and date for each item.
-    Text: {pdf_text}
-    """
-    response = openai.ChatCompletion.create(
-        model="gpt-4o",
-        messages=[{"role": "system", "content": "You are an expert at understanding invoices."},
-                  {"role": "user", "content": prompt}]
-    )
-    return response.choices[0].message.content
-
-def ai_predict_hts(description, part_number):
-    prompt = f"""Given the following item description and part number, predict the most likely 6-digit HTS (Harmonized Tariff Schedule) code for US import, based on standard customs practices. Give ONLY the 6-digit code.
-    Description: {description}
-    Part Number: {part_number}
-    """
-<<<<<<< HEAD
-    response = openai.ChatCompletion.create(
-        model="gpt-4o",
-        messages=[{"role": "system", "content": "You are a customs tariff specialist."},
-                  {"role": "user", "content": prompt}]
-    )
-    raw = response.choices[0].message.content.strip()
-    code_match = re.search(r"\b\d{6,10}\b", raw)
-    if code_match:
-        return code_match.group(0)[:6]
-    return raw.split()[0]
-=======
-    response = openai.ChatCompletion.create(
-        model="gpt-4o",
-        messages=[{"role": "system", "content": "You are a customs tariff specialist."},
-                  {"role": "user", "content": prompt}]
-    )
-    raw = response.choices[0].message.content.strip()
-    code_match = re.search(r"\b\d{6,10}\b", raw)
-    if code_match:
-        return code_match.group(0)[:6]
-    return raw.split()[0]
->>>>>>> 94cc8752
-
-def get_bahamas_tariff(hts_code):
-    url = f'https://www.bahamascustoms.gov.bs/tariffs-and-various-taxes-collected-by-customs/tariff-search/?q={hts_code}'
-    try:
-        resp = requests.get(url, timeout=10)
-        soup = BeautifulSoup(resp.text, 'html.parser')
-        table = soup.find('table')
-        if table:
-            rows = table.find_all('tr')
-            # Take the first non-header row
-            for r in rows[1:]:
-                columns = [c.get_text(strip=True) for c in r.find_all(['td', 'th'])]
-                if columns and hts_code[:6] in columns[0]:
-                    return " | ".join(columns)
-            return "Result table found, but HTS code row missing"
-        return "No result table found"
-    except Exception as e:
-        return f"Error: {str(e)}"
-
-<<<<<<< HEAD
-EXCEL_LOG_PATH = os.path.join("data", "invoice_tariff_log.xlsx")
-
-if "save_confirmed" not in st.session_state:
-    st.session_state.save_confirmed = False
-    st.session_state.last_saved = None
-
-
-def append_to_excel_log(df: pd.DataFrame, path: str) -> pd.DataFrame:
-    os.makedirs(os.path.dirname(path), exist_ok=True)
-    if os.path.exists(path):
-        existing = pd.read_excel(path)
-        combined = pd.concat([existing, df], ignore_index=True)
-    else:
-        combined = df
-    combined.to_excel(path, index=False)
-    return combined
-
-
-with st.container():
-    st.markdown("<div class='invoice-card'>", unsafe_allow_html=True)
-    st.subheader("1. Upload & Index the Supplier Invoice")
-    st.markdown(
-        """
-        <div class='info-note'>
-        Upload the supplier PDF invoice. We will OCR any scanned pages, extract the line items, and prepare them for tariff
-        classification. Ensure the document clearly shows manufacturer part numbers and product descriptions.
-        </div>
-        """,
-        unsafe_allow_html=True,
-    )
-    uploaded_file = st.file_uploader("Select invoice PDF", type="pdf", label_visibility="collapsed")
-    st.markdown("</div>", unsafe_allow_html=True)
-
-if uploaded_file:
-    with st.spinner("Extracting text (using OCR if needed)..."):
-        pdf_text = extract_text_with_ocr(uploaded_file)
-    with st.expander("Preview extracted text", expanded=False):
-        st.write(pdf_text[:2000] + ("..." if len(pdf_text) > 2000 else ""))
-
-    st.markdown(
-        """
-        <div class='invoice-card'>
-        <h3 style='color: var(--muted-text); letter-spacing:0.08em; text-transform: uppercase;'>2. Line Item Intelligence</h3>
-        <p style='color: var(--text-dark); font-size:0.95rem;'>
-        Line items are parsed and enriched via GPT-4o. Each entry is cross-referenced with the Bahamas Customs tariff search
-        using the suggested HS code.
-        </p>
-        </div>
-        """,
-        unsafe_allow_html=True,
-    )
-
-    st.info("Extracting line items and invoice fields using AI (GPT-4o)...")
-    invoice_data_json = ai_extract_invoice_data(pdf_text)
-=======
-EXCEL_LOG_PATH = os.path.join("data", "invoice_tariff_log.xlsx")
-
-if "save_confirmed" not in st.session_state:
-    st.session_state.save_confirmed = False
-    st.session_state.last_saved = None
-
-
-def append_to_excel_log(df: pd.DataFrame, path: str) -> pd.DataFrame:
-    os.makedirs(os.path.dirname(path), exist_ok=True)
-    if os.path.exists(path):
-        existing = pd.read_excel(path)
-        combined = pd.concat([existing, df], ignore_index=True)
-    else:
-        combined = df
-    combined.to_excel(path, index=False)
-    return combined
-
-
-with st.container():
-    st.markdown("<div class='invoice-card'>", unsafe_allow_html=True)
-    st.subheader("1. Upload & Index the Supplier Invoice")
-    st.markdown(
-        """
-        <div class='info-note'>
-        Upload the supplier PDF invoice. We will OCR any scanned pages, extract the line items, and prepare them for tariff
-        classification. Ensure the document clearly shows manufacturer part numbers and product descriptions.
-        </div>
-        """,
-        unsafe_allow_html=True,
-    )
-    uploaded_file = st.file_uploader("Select invoice PDF", type="pdf", label_visibility="collapsed")
-    st.markdown("</div>", unsafe_allow_html=True)
-
-if uploaded_file:
-    with st.spinner("Extracting text (using OCR if needed)..."):
-        pdf_text = extract_text_with_ocr(uploaded_file)
-    with st.expander("Preview extracted text", expanded=False):
-        st.write(pdf_text[:2000] + ("..." if len(pdf_text) > 2000 else ""))
-
-    st.markdown(
-        """
-        <div class='invoice-card'>
-        <h3 style='color: var(--muted-text); letter-spacing:0.08em; text-transform: uppercase;'>2. Line Item Intelligence</h3>
-        <p style='color: var(--text-dark); font-size:0.95rem;'>
-        Line items are parsed and enriched via GPT-4o. Each entry is cross-referenced with the Bahamas Customs tariff search
-        using the suggested HS code.
-        </p>
-        </div>
-        """,
-        unsafe_allow_html=True,
-    )
-
-    st.info("Extracting line items and invoice fields using AI (GPT-4o)...")
-    invoice_data_json = ai_extract_invoice_data(pdf_text)
->>>>>>> 94cc8752
-    try:
-        # Some AI responses might have trailing text, try to parse JSON robustly
-        data_start = invoice_data_json.find("[")
-        data_end = invoice_data_json.rfind("]") + 1
-        line_items = json.loads(invoice_data_json[data_start:data_end])
-    except Exception as e:
-        st.error("AI extraction did not return clean JSON, please check the prompt or manually correct.")
-        st.write(invoice_data_json)
-        line_items = []
-
-<<<<<<< HEAD
-    summary = []
-    invoice_number_tracker = {}
-    for item in line_items:
-        desc = item.get("description", "")
-        part = item.get("item/manufacturer part number", "")
-        brand = item.get("brand", "")
-        qty = item.get("quantity", "")
-        price = item.get("price", "")
-        ext_price = item.get("extended price", "")
-        invoice_number = item.get("invoice number", item.get("invoice", ""))
-        invoice_date = item.get("invoice date", "")
-        invoice_key = (invoice_number, invoice_date)
-        invoice_number_tracker.setdefault(invoice_key, 0)
-        invoice_number_tracker[invoice_key] += 1
-        line_index = invoice_number_tracker[invoice_key]
-        hts_code = ai_predict_hts(desc, part)
-        bahamas_tariff = get_bahamas_tariff(hts_code)
-        summary.append({
-            "Invoice": invoice_number,
-            "Invoice Date": invoice_date,
-            "Line": line_index,
-            "Description": desc,
-            "Part Number": part,
-            "Brand": brand,
-            "Qty": qty,
-            "Price": price,
-=======
-    summary = []
-    invoice_number_tracker = {}
-    for item in line_items:
-        desc = item.get("description", "")
-        part = item.get("item/manufacturer part number", "")
-        brand = item.get("brand", "")
-        qty = item.get("quantity", "")
-        price = item.get("price", "")
-        ext_price = item.get("extended price", "")
-        invoice_number = item.get("invoice number", item.get("invoice", ""))
-        invoice_date = item.get("invoice date", "")
-        invoice_key = (invoice_number, invoice_date)
-        invoice_number_tracker.setdefault(invoice_key, 0)
-        invoice_number_tracker[invoice_key] += 1
-        line_index = invoice_number_tracker[invoice_key]
-        hts_code = ai_predict_hts(desc, part)
-        bahamas_tariff = get_bahamas_tariff(hts_code)
-        summary.append({
-            "Invoice": invoice_number,
-            "Invoice Date": invoice_date,
-            "Line": line_index,
-            "Description": desc,
-            "Part Number": part,
-            "Brand": brand,
-            "Qty": qty,
-            "Price": price,
->>>>>>> 94cc8752
-            "Ext. Price": ext_price,
-            "HTS Code": hts_code,
-            "Bahamas Tariff Result": bahamas_tariff
-        })
-<<<<<<< HEAD
-    if summary:
-        df = pd.DataFrame(summary)
-
-        with st.container():
-            st.markdown("<div class='invoice-card'>", unsafe_allow_html=True)
-            st.subheader("3. Review & Export Findings")
-            st.dataframe(
-                df,
-                use_container_width=True,
-                hide_index=True,
-            )
-
-            col_download, col_save = st.columns([1, 1])
-            with col_download:
-                st.download_button(
-                    "Download as CSV",
-                    df.to_csv(index=False),
-                    "invoice_tariff_summary.csv",
-                    type="primary",
-                )
-            with col_save:
-                if st.button("Append to internal Excel log", type="secondary"):
-                    combined = append_to_excel_log(df, EXCEL_LOG_PATH)
-                    st.session_state.save_confirmed = True
-                    st.session_state.last_saved = datetime.now()
-                    st.session_state.latest_log = combined
-
-            if st.session_state.get("save_confirmed"):
-                timestamp = st.session_state.last_saved.strftime("%d %b %Y • %H:%M") if st.session_state.last_saved else ""
-                st.markdown(
-                    f"""
-                    <div class='save-banner'>
-                        ✅ Results appended to the shared Excel log.<br/>
-                        <span style='font-size:0.9rem;'>Saved {timestamp}. File location: <code>{EXCEL_LOG_PATH}</code></span>
-                    </div>
-                    """,
-                    unsafe_allow_html=True,
-                )
-                with st.expander("View aggregated Excel log", expanded=False):
-                    log_df = st.session_state.get("latest_log")
-                    if log_df is not None:
-                        st.dataframe(log_df, use_container_width=True, hide_index=True)
-            st.markdown("</div>", unsafe_allow_html=True)
-
-        col1, col2 = st.columns(2)
-        with col1:
-            st.markdown("### Manual HS Lookups")
-            st.write(
-                "Use the Bahamas Customs tariff search for confirmation and duty rate checks."
-            )
-            st.link_button(
-                "Open Bahamas Tariff Search",
-                "https://www.bahamascustoms.gov.bs/tariffs-and-various-taxes-collected-by-customs/tariff-search/",
-                type="primary",
-            )
-        with col2:
-            st.markdown("### Research Tips")
-            st.markdown(
-                "- Validate descriptions using manufacturer websites.\n"
-                "- Cross-check HS codes with recent rulings.\n"
-                "- Capture duty rate notes in the Excel log after review."
-            )
-    else:
-        st.warning("No line items found. Please check your invoice or try another file.")
-
-# Clean footer to avoid stray metadata when exporting patches
-st.divider()
-st.caption(
-    "For internal customs brokerage use only. Ensure compliance with Bahamas Customs regulations."
-)
-=======
-    if summary:
-        df = pd.DataFrame(summary)
-
-        with st.container():
-            st.markdown("<div class='invoice-card'>", unsafe_allow_html=True)
-            st.subheader("3. Review & Export Findings")
-            st.dataframe(
-                df,
-                use_container_width=True,
-                hide_index=True,
-            )
-
-            col_download, col_save = st.columns([1, 1])
-            with col_download:
-                st.download_button(
-                    "Download as CSV",
-                    df.to_csv(index=False),
-                    "invoice_tariff_summary.csv",
-                    type="primary",
-                )
-            with col_save:
-                if st.button("Append to internal Excel log", type="secondary"):
-                    combined = append_to_excel_log(df, EXCEL_LOG_PATH)
-                    st.session_state.save_confirmed = True
-                    st.session_state.last_saved = datetime.now()
-                    st.session_state.latest_log = combined
-
-            if st.session_state.get("save_confirmed"):
-                timestamp = st.session_state.last_saved.strftime("%d %b %Y • %H:%M") if st.session_state.last_saved else ""
-                st.markdown(
-                    f"""
-                    <div class='save-banner'>
-                        ✅ Results appended to the shared Excel log.<br/>
-                        <span style='font-size:0.9rem;'>Saved {timestamp}. File location: <code>{EXCEL_LOG_PATH}</code></span>
-                    </div>
-                    """,
-                    unsafe_allow_html=True,
-                )
-                with st.expander("View aggregated Excel log", expanded=False):
-                    log_df = st.session_state.get("latest_log")
-                    if log_df is not None:
-                        st.dataframe(log_df, use_container_width=True, hide_index=True)
-            st.markdown("</div>", unsafe_allow_html=True)
-
-        col1, col2 = st.columns(2)
-        with col1:
-            st.markdown("### Manual HS Lookups")
-            st.write(
-                "Use the Bahamas Customs tariff search for confirmation and duty rate checks."
-            )
-            st.link_button(
-                "Open Bahamas Tariff Search",
-                "https://www.bahamascustoms.gov.bs/tariffs-and-various-taxes-collected-by-customs/tariff-search/",
-                type="primary",
-            )
-        with col2:
-            st.markdown("### Research Tips")
-            st.markdown(
-                "- Validate descriptions using manufacturer websites.\n"
-                "- Cross-check HS codes with recent rulings.\n"
-                "- Capture duty rate notes in the Excel log after review."
-            )
-    else:
-        st.warning("No line items found. Please check your invoice or try another file.")
-
-st.markdown("---")
-st.caption("For internal customs brokerage use only. Ensure compliance with Bahamas Customs regulations.")
-diff --git a/app.py b/app.py
-index 03ec84c2f961179a527758cca2800cc02300ac02..30d3c846fd960f529f39c0575bcf7c1be0c7c0b9 100644
---- a/app.py
-+++ b/app.py
-@@ -1,132 +1,337 @@
--import streamlit as st
--import pdfplumber
--import pytesseract
--from PIL import Image
--import openai
--import pandas as pd
--import os
--import requests
--from bs4 import BeautifulSoup
--import json
-+import streamlit as st
-+import pdfplumber
-+import pytesseract
-+from PIL import Image
-+import openai
-+import pandas as pd
-+import os
-+import requests
-+from bs4 import BeautifulSoup
-+import json
-+import re
-+from datetime import datetime
- 
--st.set_page_config(layout="wide")
--st.title("AI Invoice-to-Bahamas Customs Tariff Analyzer")
-+st.set_page_config(
-+    page_title="Invoice Tariff Workbench",
-+    layout="wide",
-+    page_icon="📄",
-+)
-+
-+st.markdown(
-+    """
-+    <style>
-+    :root {
-+        --primary-blue: #0F4C81;
-+        --soft-blue: #E8F1FA;
-+        --text-dark: #0C1E34;
-+        --muted-text: #5A6C7D;
-+        --panel-border: #C6D3E0;
-+    }
-+
-+    body, .stApp {
-+        background-color: var(--soft-blue);
-+        color: var(--text-dark);
-+        font-family: "Inter", "Segoe UI", sans-serif;
-+    }
-+
-+    .stApp header {display:none;}
-+
-+    .block-container {
-+        padding-top: 1.5rem;
-+        padding-bottom: 2.5rem;
-+    }
-+
-+    .invoice-card {
-+        background: white;
-+        border-radius: 14px;
-+        border: 1px solid var(--panel-border);
-+        padding: 2rem 2.25rem;
-+        box-shadow: 0 12px 24px rgba(15, 76, 129, 0.06);
-+        margin-bottom: 1.5rem;
-+    }
-+
-+    .info-note {
-+        background: rgba(15, 76, 129, 0.07);
-+        border-left: 4px solid var(--primary-blue);
-+        padding: 0.85rem 1.25rem;
-+        color: var(--text-dark);
-+        border-radius: 0 10px 10px 0;
-+        margin-bottom: 1.25rem;
-+        font-size: 0.95rem;
-+    }
-+
-+    .metric-card {
-+        background: white;
-+        border: 1px solid var(--panel-border);
-+        border-radius: 12px;
-+        padding: 1.1rem 1.3rem;
-+        text-align: left;
-+        height: 100%;
-+    }
-+
-+    .metric-card h3 {
-+        margin: 0;
-+        color: var(--muted-text);
-+        font-size: 0.85rem;
-+        letter-spacing: 0.05em;
-+        text-transform: uppercase;
-+    }
-+
-+    .metric-card p {
-+        margin: 0.25rem 0 0;
-+        font-size: 1.4rem;
-+        font-weight: 600;
-+        color: var(--primary-blue);
-+    }
-+
-+    div[data-testid="stMetricValue"] {
-+        color: var(--primary-blue) !important;
-+    }
-+
-+    .save-banner {
-+        background: rgba(12, 30, 52, 0.92);
-+        color: white;
-+        border-radius: 12px;
-+        padding: 1rem 1.5rem;
-+        margin-top: 1rem;
-+    }
-+    </style>
-+    """,
-+    unsafe_allow_html=True,
-+)
-+
-+st.title("Invoice Tariff Workbench")
-+st.caption("Internal customs operations tool for Bahamian imports")
- 
- # Set your OpenAI API key (from environment variable or .streamlit/secrets.toml)
--openai_api_key = os.getenv("OPENAI_API_KEY", st.secrets.get("openai_api_key", ""))
-+openai_api_key = os.getenv("OPENAI_API_KEY", st.secrets.get("openai_api_key", ""))
- if not openai_api_key:
-     st.error("Please set your OpenAI API key as an environment variable (OPENAI_API_KEY).")
-     st.stop()
- openai.api_key = openai_api_key
- 
- def extract_text_with_ocr(uploaded_file):
-     all_text = ""
-     with pdfplumber.open(uploaded_file) as pdf:
-         for i, page in enumerate(pdf.pages):
-             text = page.extract_text()
-             if text and len(text.strip()) > 30:
-                 all_text += text + "\n"
-             else:
-                 st.warning(f"Page {i+1} had little or no text. Using OCR.")
-                 pil_image = page.to_image(resolution=300).original
-                 ocr_text = pytesseract.image_to_string(pil_image)
-                 all_text += ocr_text + "\n"
-     return all_text
- 
- def ai_extract_invoice_data(pdf_text):
-     prompt = f"""Extract the following from this invoice text:
-     - Invoice Number
-     - Invoice Date
-     - Vendor
-     - For each line item: item/manufacturer part number, description, brand, quantity, price, extended price.
-     Present as a JSON list of line items, and include invoice number and date for each item.
-     Text: {pdf_text}
-     """
-     response = openai.ChatCompletion.create(
-         model="gpt-4o",
-         messages=[{"role": "system", "content": "You are an expert at understanding invoices."},
-                   {"role": "user", "content": prompt}]
-     )
-     return response.choices[0].message.content
- 
--def ai_predict_hts(description, part_number):
-+def ai_predict_hts(description, part_number):
-     prompt = f"""Given the following item description and part number, predict the most likely 6-digit HTS (Harmonized Tariff Schedule) code for US import, based on standard customs practices. Give ONLY the 6-digit code.
-     Description: {description}
-     Part Number: {part_number}
-     """
--    response = openai.ChatCompletion.create(
--        model="gpt-4o",
--        messages=[{"role": "system", "content": "You are a customs tariff specialist."},
--                  {"role": "user", "content": prompt}]
--    )
--    # Try to only return the code, strip any extra text
--    return response.choices[0].message.content.strip().split()[0]
-+    response = openai.ChatCompletion.create(
-+        model="gpt-4o",
-+        messages=[{"role": "system", "content": "You are a customs tariff specialist."},
-+                  {"role": "user", "content": prompt}]
-+    )
-+    raw = response.choices[0].message.content.strip()
-+    code_match = re.search(r"\b\d{6,10}\b", raw)
-+    if code_match:
-+        return code_match.group(0)[:6]
-+    return raw.split()[0]
- 
- def get_bahamas_tariff(hts_code):
-     url = f'https://www.bahamascustoms.gov.bs/tariffs-and-various-taxes-collected-by-customs/tariff-search/?q={hts_code}'
-     try:
-         resp = requests.get(url, timeout=10)
-         soup = BeautifulSoup(resp.text, 'html.parser')
-         table = soup.find('table')
-         if table:
-             rows = table.find_all('tr')
-             # Take the first non-header row
-             for r in rows[1:]:
-                 columns = [c.get_text(strip=True) for c in r.find_all(['td', 'th'])]
-                 if columns and hts_code[:6] in columns[0]:
-                     return " | ".join(columns)
-             return "Result table found, but HTS code row missing"
-         return "No result table found"
-     except Exception as e:
-         return f"Error: {str(e)}"
- 
--uploaded_file = st.file_uploader("Upload an Invoice PDF", type="pdf")
-+EXCEL_LOG_PATH = os.path.join("data", "invoice_tariff_log.xlsx")
-+
-+if "save_confirmed" not in st.session_state:
-+    st.session_state.save_confirmed = False
-+    st.session_state.last_saved = None
-+
-+
-+def append_to_excel_log(df: pd.DataFrame, path: str) -> pd.DataFrame:
-+    os.makedirs(os.path.dirname(path), exist_ok=True)
-+    if os.path.exists(path):
-+        existing = pd.read_excel(path)
-+        combined = pd.concat([existing, df], ignore_index=True)
-+    else:
-+        combined = df
-+    combined.to_excel(path, index=False)
-+    return combined
-+
-+
-+with st.container():
-+    st.markdown("<div class='invoice-card'>", unsafe_allow_html=True)
-+    st.subheader("1. Upload & Index the Supplier Invoice")
-+    st.markdown(
-+        """
-+        <div class='info-note'>
-+        Upload the supplier PDF invoice. We will OCR any scanned pages, extract the line items, and prepare them for tariff
-+        classification. Ensure the document clearly shows manufacturer part numbers and product descriptions.
-+        </div>
-+        """,
-+        unsafe_allow_html=True,
-+    )
-+    uploaded_file = st.file_uploader("Select invoice PDF", type="pdf", label_visibility="collapsed")
-+    st.markdown("</div>", unsafe_allow_html=True)
- 
- if uploaded_file:
--    with st.spinner("Extracting text (using OCR if needed)..."):
--        pdf_text = extract_text_with_ocr(uploaded_file)
--    st.subheader("Extracted Invoice Text (first 1000 characters):")
--    st.text(pdf_text[:1000] + ("..." if len(pdf_text) > 1000 else ""))
--
--    st.info("Extracting line items and invoice fields using AI (GPT-4o)...")
--    invoice_data_json = ai_extract_invoice_data(pdf_text)
-+    with st.spinner("Extracting text (using OCR if needed)..."):
-+        pdf_text = extract_text_with_ocr(uploaded_file)
-+    with st.expander("Preview extracted text", expanded=False):
-+        st.write(pdf_text[:2000] + ("..." if len(pdf_text) > 2000 else ""))
-+
-+    st.markdown(
-+        """
-+        <div class='invoice-card'>
-+        <h3 style='color: var(--muted-text); letter-spacing:0.08em; text-transform: uppercase;'>2. Line Item Intelligence</h3>
-+        <p style='color: var(--text-dark); font-size:0.95rem;'>
-+        Line items are parsed and enriched via GPT-4o. Each entry is cross-referenced with the Bahamas Customs tariff search
-+        using the suggested HS code.
-+        </p>
-+        </div>
-+        """,
-+        unsafe_allow_html=True,
-+    )
-+
-+    st.info("Extracting line items and invoice fields using AI (GPT-4o)...")
-+    invoice_data_json = ai_extract_invoice_data(pdf_text)
-     try:
-         # Some AI responses might have trailing text, try to parse JSON robustly
-         data_start = invoice_data_json.find("[")
-         data_end = invoice_data_json.rfind("]") + 1
-         line_items = json.loads(invoice_data_json[data_start:data_end])
-     except Exception as e:
-         st.error("AI extraction did not return clean JSON, please check the prompt or manually correct.")
-         st.write(invoice_data_json)
-         line_items = []
- 
--    summary = []
--    for item in line_items:
--        desc = item.get("description", "")
--        part = item.get("item/manufacturer part number", "")
--        brand = item.get("brand", "")
--        qty = item.get("quantity", "")
--        price = item.get("price", "")
--        ext_price = item.get("extended price", "")
--        hts_code = ai_predict_hts(desc, part)
--        bahamas_tariff = get_bahamas_tariff(hts_code)
--        summary.append({
--            "Description": desc,
--            "Part Number": part,
--            "Brand": brand,
--            "Qty": qty,
--            "Price": price,
-+    summary = []
-+    invoice_number_tracker = {}
-+    for item in line_items:
-+        desc = item.get("description", "")
-+        part = item.get("item/manufacturer part number", "")
-+        brand = item.get("brand", "")
-+        qty = item.get("quantity", "")
-+        price = item.get("price", "")
-+        ext_price = item.get("extended price", "")
-+        invoice_number = item.get("invoice number", item.get("invoice", ""))
-+        invoice_date = item.get("invoice date", "")
-+        invoice_key = (invoice_number, invoice_date)
-+        invoice_number_tracker.setdefault(invoice_key, 0)
-+        invoice_number_tracker[invoice_key] += 1
-+        line_index = invoice_number_tracker[invoice_key]
-+        hts_code = ai_predict_hts(desc, part)
-+        bahamas_tariff = get_bahamas_tariff(hts_code)
-+        summary.append({
-+            "Invoice": invoice_number,
-+            "Invoice Date": invoice_date,
-+            "Line": line_index,
-+            "Description": desc,
-+            "Part Number": part,
-+            "Brand": brand,
-+            "Qty": qty,
-+            "Price": price,
-             "Ext. Price": ext_price,
-             "HTS Code": hts_code,
-             "Bahamas Tariff Result": bahamas_tariff
-         })
--    if summary:
--        df = pd.DataFrame(summary)
--        st.subheader("Summary Table")
--        st.dataframe(df)
--        st.download_button("Download as CSV", df.to_csv(index=False), "summary.csv")
--    else:
--        st.warning("No line items found. Please check your invoice or try another file.")
--
--st.markdown("---")
--st.caption("Created by ChatGPT – For production, ask for authentication & more features!")
-+    if summary:
-+        df = pd.DataFrame(summary)
-+
-+        with st.container():
-+            st.markdown("<div class='invoice-card'>", unsafe_allow_html=True)
-+            st.subheader("3. Review & Export Findings")
-+            st.dataframe(
-+                df,
-+                use_container_width=True,
-+                hide_index=True,
-+            )
-+
-+            col_download, col_save = st.columns([1, 1])
-+            with col_download:
-+                st.download_button(
-+                    "Download as CSV",
-+                    df.to_csv(index=False),
-+                    "invoice_tariff_summary.csv",
-+                    type="primary",
-+                )
-+            with col_save:
-+                if st.button("Append to internal Excel log", type="secondary"):
-+                    combined = append_to_excel_log(df, EXCEL_LOG_PATH)
-+                    st.session_state.save_confirmed = True
-+                    st.session_state.last_saved = datetime.now()
-+                    st.session_state.latest_log = combined
-+
-+            if st.session_state.get("save_confirmed"):
-+                timestamp = st.session_state.last_saved.strftime("%d %b %Y • %H:%M") if st.session_state.last_saved else ""
-+                st.markdown(
-+                    f"""
-+                    <div class='save-banner'>
-+                        ✅ Results appended to the shared Excel log.<br/>
-+                        <span style='font-size:0.9rem;'>Saved {timestamp}. File location: <code>{EXCEL_LOG_PATH}</code></span>
-+                    </div>
-+                    """,
-+                    unsafe_allow_html=True,
-+                )
-+                with st.expander("View aggregated Excel log", expanded=False):
-+                    log_df = st.session_state.get("latest_log")
-+                    if log_df is not None:
-+                        st.dataframe(log_df, use_container_width=True, hide_index=True)
-+            st.markdown("</div>", unsafe_allow_html=True)
-+
-+        col1, col2 = st.columns(2)
-+        with col1:
-+            st.markdown("### Manual HS Lookups")
-+            st.write(
-+                "Use the Bahamas Customs tariff search for confirmation and duty rate checks."
-+            )
-+            st.link_button(
-+                "Open Bahamas Tariff Search",
-+                "https://www.bahamascustoms.gov.bs/tariffs-and-various-taxes-collected-by-customs/tariff-search/",
-+                type="primary",
-+            )
-+        with col2:
-+            st.markdown("### Research Tips")
-+            st.markdown(
-+                "- Validate descriptions using manufacturer websites.\n"
-+                "- Cross-check HS codes with recent rulings.\n"
-+                "- Capture duty rate notes in the Excel log after review."
-+            )
-+    else:
-+        st.warning("No line items found. Please check your invoice or try another file.")
-+
-+st.markdown("---")
-+st.caption("For internal customs brokerage use only. Ensure compliance with Bahamas Customs regulations.")
-
->>>>>>> 94cc8752
+import streamlit as st
+import pdfplumber
+import pytesseract
+from PIL import Image
+import openai
+import pandas as pd
+import os
+import requests
+from bs4 import BeautifulSoup
+import json
+import re
+from datetime import datetime
+
+st.set_page_config(
+    page_title="Invoice Tariff Workbench",
+    layout="wide",
+    page_icon="📄",
+)
+
+st.markdown(
+    """
+    <style>
+    :root {
+        --primary-blue: #0F4C81;
+        --soft-blue: #E8F1FA;
+        --text-dark: #0C1E34;
+        --muted-text: #5A6C7D;
+        --panel-border: #C6D3E0;
+    }
+
+    body, .stApp {
+        background-color: var(--soft-blue);
+        color: var(--text-dark);
+        font-family: "Inter", "Segoe UI", sans-serif;
+    }
+
+    .stApp header {display:none;}
+
+    .block-container {
+        padding-top: 1.5rem;
+        padding-bottom: 2.5rem;
+    }
+
+    .invoice-card {
+        background: white;
+        border-radius: 14px;
+        border: 1px solid var(--panel-border);
+        padding: 2rem 2.25rem;
+        box-shadow: 0 12px 24px rgba(15, 76, 129, 0.06);
+        margin-bottom: 1.5rem;
+    }
+
+    .info-note {
+        background: rgba(15, 76, 129, 0.07);
+        border-left: 4px solid var(--primary-blue);
+        padding: 0.85rem 1.25rem;
+        color: var(--text-dark);
+        border-radius: 0 10px 10px 0;
+        margin-bottom: 1.25rem;
+        font-size: 0.95rem;
+    }
+
+    .metric-card {
+        background: white;
+        border: 1px solid var(--panel-border);
+        border-radius: 12px;
+        padding: 1.1rem 1.3rem;
+        text-align: left;
+        height: 100%;
+    }
+
+    .metric-card h3 {
+        margin: 0;
+        color: var(--muted-text);
+        font-size: 0.85rem;
+        letter-spacing: 0.05em;
+        text-transform: uppercase;
+    }
+
+    .metric-card p {
+        margin: 0.25rem 0 0;
+        font-size: 1.4rem;
+        font-weight: 600;
+        color: var(--primary-blue);
+    }
+
+    div[data-testid="stMetricValue"] {
+        color: var(--primary-blue) !important;
+    }
+
+    .save-banner {
+        background: rgba(12, 30, 52, 0.92);
+        color: white;
+        border-radius: 12px;
+        padding: 1rem 1.5rem;
+        margin-top: 1rem;
+    }
+    </style>
+    """,
+    unsafe_allow_html=True,
+)
+
+st.title("Invoice Tariff Workbench")
+st.caption("Internal customs operations tool for Bahamian imports")
+
+# Set your OpenAI API key (from environment variable or .streamlit/secrets.toml)
+openai_api_key = os.getenv("OPENAI_API_KEY", st.secrets.get("openai_api_key", ""))
+if not openai_api_key:
+    st.error("Please set your OpenAI API key as an environment variable (OPENAI_API_KEY).")
+    st.stop()
+openai.api_key = openai_api_key
+
+def extract_text_with_ocr(uploaded_file):
+    all_text = ""
+    with pdfplumber.open(uploaded_file) as pdf:
+        for i, page in enumerate(pdf.pages):
+            text = page.extract_text()
+            if text and len(text.strip()) > 30:
+                all_text += text + "\n"
+            else:
+                st.warning(f"Page {i+1} had little or no text. Using OCR.")
+                pil_image = page.to_image(resolution=300).original
+                ocr_text = pytesseract.image_to_string(pil_image)
+                all_text += ocr_text + "\n"
+    return all_text
+
+def ai_extract_invoice_data(pdf_text):
+    prompt = f"""Extract the following from this invoice text:
+    - Invoice Number
+    - Invoice Date
+    - Vendor
+    - For each line item: item/manufacturer part number, description, brand, quantity, price, extended price.
+    Present as a JSON list of line items, and include invoice number and date for each item.
+    Text: {pdf_text}
+    """
+    response = openai.ChatCompletion.create(
+        model="gpt-4o",
+        messages=[{"role": "system", "content": "You are an expert at understanding invoices."},
+                  {"role": "user", "content": prompt}]
+    )
+    return response.choices[0].message.content
+
+def ai_predict_hts(description, part_number):
+    prompt = f"""Given the following item description and part number, predict the most likely 6-digit HTS (Harmonized Tariff Schedule) code for US import, based on standard customs practices. Give ONLY the 6-digit code.
+    Description: {description}
+    Part Number: {part_number}
+    """
+    response = openai.ChatCompletion.create(
+        model="gpt-4o",
+        messages=[{"role": "system", "content": "You are a customs tariff specialist."},
+                  {"role": "user", "content": prompt}]
+    )
+    raw = response.choices[0].message.content.strip()
+    code_match = re.search(r"\b\d{6,10}\b", raw)
+    if code_match:
+        return code_match.group(0)[:6]
+    return raw.split()[0]
+
+def get_bahamas_tariff(hts_code):
+    url = f'https://www.bahamascustoms.gov.bs/tariffs-and-various-taxes-collected-by-customs/tariff-search/?q={hts_code}'
+    try:
+        resp = requests.get(url, timeout=10)
+        soup = BeautifulSoup(resp.text, 'html.parser')
+        table = soup.find('table')
+        if table:
+            rows = table.find_all('tr')
+            # Take the first non-header row
+            for r in rows[1:]:
+                columns = [c.get_text(strip=True) for c in r.find_all(['td', 'th'])]
+                if columns and hts_code[:6] in columns[0]:
+                    return " | ".join(columns)
+            return "Result table found, but HTS code row missing"
+        return "No result table found"
+    except Exception as e:
+        return f"Error: {str(e)}"
+
+EXCEL_LOG_PATH = os.path.join("data", "invoice_tariff_log.xlsx")
+
+if "save_confirmed" not in st.session_state:
+    st.session_state.save_confirmed = False
+    st.session_state.last_saved = None
+
+
+def append_to_excel_log(df: pd.DataFrame, path: str) -> pd.DataFrame:
+    os.makedirs(os.path.dirname(path), exist_ok=True)
+    if os.path.exists(path):
+        existing = pd.read_excel(path)
+        combined = pd.concat([existing, df], ignore_index=True)
+    else:
+        combined = df
+    combined.to_excel(path, index=False)
+    return combined
+
+
+with st.container():
+    st.markdown("<div class='invoice-card'>", unsafe_allow_html=True)
+    st.subheader("1. Upload & Index the Supplier Invoice")
+    st.markdown(
+        """
+        <div class='info-note'>
+        Upload the supplier PDF invoice. We will OCR any scanned pages, extract the line items, and prepare them for tariff
+        classification. Ensure the document clearly shows manufacturer part numbers and product descriptions.
+        </div>
+        """,
+        unsafe_allow_html=True,
+    )
+    uploaded_file = st.file_uploader("Select invoice PDF", type="pdf", label_visibility="collapsed")
+    st.markdown("</div>", unsafe_allow_html=True)
+
+if uploaded_file:
+    with st.spinner("Extracting text (using OCR if needed)..."):
+        pdf_text = extract_text_with_ocr(uploaded_file)
+    with st.expander("Preview extracted text", expanded=False):
+        st.write(pdf_text[:2000] + ("..." if len(pdf_text) > 2000 else ""))
+
+    st.markdown(
+        """
+        <div class='invoice-card'>
+        <h3 style='color: var(--muted-text); letter-spacing:0.08em; text-transform: uppercase;'>2. Line Item Intelligence</h3>
+        <p style='color: var(--text-dark); font-size:0.95rem;'>
+        Line items are parsed and enriched via GPT-4o. Each entry is cross-referenced with the Bahamas Customs tariff search
+        using the suggested HS code.
+        </p>
+        </div>
+        """,
+        unsafe_allow_html=True,
+    )
+
+    st.info("Extracting line items and invoice fields using AI (GPT-4o)...")
+    invoice_data_json = ai_extract_invoice_data(pdf_text)
+    try:
+        # Some AI responses might have trailing text, try to parse JSON robustly
+        data_start = invoice_data_json.find("[")
+        data_end = invoice_data_json.rfind("]") + 1
+        line_items = json.loads(invoice_data_json[data_start:data_end])
+    except Exception as e:
+        st.error("AI extraction did not return clean JSON, please check the prompt or manually correct.")
+        st.write(invoice_data_json)
+        line_items = []
+
+    summary = []
+    invoice_number_tracker = {}
+    for item in line_items:
+        desc = item.get("description", "")
+        part = item.get("item/manufacturer part number", "")
+        brand = item.get("brand", "")
+        qty = item.get("quantity", "")
+        price = item.get("price", "")
+        ext_price = item.get("extended price", "")
+        invoice_number = item.get("invoice number", item.get("invoice", ""))
+        invoice_date = item.get("invoice date", "")
+        invoice_key = (invoice_number, invoice_date)
+        invoice_number_tracker.setdefault(invoice_key, 0)
+        invoice_number_tracker[invoice_key] += 1
+        line_index = invoice_number_tracker[invoice_key]
+        hts_code = ai_predict_hts(desc, part)
+        bahamas_tariff = get_bahamas_tariff(hts_code)
+        summary.append({
+            "Invoice": invoice_number,
+            "Invoice Date": invoice_date,
+            "Line": line_index,
+            "Description": desc,
+            "Part Number": part,
+            "Brand": brand,
+            "Qty": qty,
+            "Price": price,
+            "Ext. Price": ext_price,
+            "HTS Code": hts_code,
+            "Bahamas Tariff Result": bahamas_tariff
+        })
+    if summary:
+        df = pd.DataFrame(summary)
+
+        with st.container():
+            st.markdown("<div class='invoice-card'>", unsafe_allow_html=True)
+            st.subheader("3. Review & Export Findings")
+            st.dataframe(
+                df,
+                use_container_width=True,
+                hide_index=True,
+            )
+
+            col_download, col_save = st.columns([1, 1])
+            with col_download:
+                st.download_button(
+                    "Download as CSV",
+                    df.to_csv(index=False),
+                    "invoice_tariff_summary.csv",
+                    type="primary",
+                )
+            with col_save:
+                if st.button("Append to internal Excel log", type="secondary"):
+                    combined = append_to_excel_log(df, EXCEL_LOG_PATH)
+                    st.session_state.save_confirmed = True
+                    st.session_state.last_saved = datetime.now()
+                    st.session_state.latest_log = combined
+
+            if st.session_state.get("save_confirmed"):
+                timestamp = st.session_state.last_saved.strftime("%d %b %Y • %H:%M") if st.session_state.last_saved else ""
+                st.markdown(
+                    f"""
+                    <div class='save-banner'>
+                        ✅ Results appended to the shared Excel log.<br/>
+                        <span style='font-size:0.9rem;'>Saved {timestamp}. File location: <code>{EXCEL_LOG_PATH}</code></span>
+                    </div>
+                    """,
+                    unsafe_allow_html=True,
+                )
+                with st.expander("View aggregated Excel log", expanded=False):
+                    log_df = st.session_state.get("latest_log")
+                    if log_df is not None:
+                        st.dataframe(log_df, use_container_width=True, hide_index=True)
+            st.markdown("</div>", unsafe_allow_html=True)
+
+        col1, col2 = st.columns(2)
+        with col1:
+            st.markdown("### Manual HS Lookups")
+            st.write(
+                "Use the Bahamas Customs tariff search for confirmation and duty rate checks."
+            )
+            st.link_button(
+                "Open Bahamas Tariff Search",
+                "https://www.bahamascustoms.gov.bs/tariffs-and-various-taxes-collected-by-customs/tariff-search/",
+                type="primary",
+            )
+        with col2:
+            st.markdown("### Research Tips")
+            st.markdown(
+                "- Validate descriptions using manufacturer websites.\n"
+                "- Cross-check HS codes with recent rulings.\n"
+                "- Capture duty rate notes in the Excel log after review."
+            )
+    else:
+        st.warning("No line items found. Please check your invoice or try another file.")
+
+st.markdown("---")
+st.caption("For internal customs brokerage use only. Ensure compliance with Bahamas Customs regulations.")
+diff --git a/app.py b/app.py
+index 03ec84c2f961179a527758cca2800cc02300ac02..30d3c846fd960f529f39c0575bcf7c1be0c7c0b9 100644
+--- a/app.py
++++ b/app.py
+@@ -1,132 +1,337 @@
+-import streamlit as st
+-import pdfplumber
+-import pytesseract
+-from PIL import Image
+-import openai
+-import pandas as pd
+-import os
+-import requests
+-from bs4 import BeautifulSoup
+-import json
++import streamlit as st
++import pdfplumber
++import pytesseract
++from PIL import Image
++import openai
++import pandas as pd
++import os
++import requests
++from bs4 import BeautifulSoup
++import json
++import re
++from datetime import datetime
+ 
+-st.set_page_config(layout="wide")
+-st.title("AI Invoice-to-Bahamas Customs Tariff Analyzer")
++st.set_page_config(
++    page_title="Invoice Tariff Workbench",
++    layout="wide",
++    page_icon="📄",
++)
++
++st.markdown(
++    """
++    <style>
++    :root {
++        --primary-blue: #0F4C81;
++        --soft-blue: #E8F1FA;
++        --text-dark: #0C1E34;
++        --muted-text: #5A6C7D;
++        --panel-border: #C6D3E0;
++    }
++
++    body, .stApp {
++        background-color: var(--soft-blue);
++        color: var(--text-dark);
++        font-family: "Inter", "Segoe UI", sans-serif;
++    }
++
++    .stApp header {display:none;}
++
++    .block-container {
++        padding-top: 1.5rem;
++        padding-bottom: 2.5rem;
++    }
++
++    .invoice-card {
++        background: white;
++        border-radius: 14px;
++        border: 1px solid var(--panel-border);
++        padding: 2rem 2.25rem;
++        box-shadow: 0 12px 24px rgba(15, 76, 129, 0.06);
++        margin-bottom: 1.5rem;
++    }
++
++    .info-note {
++        background: rgba(15, 76, 129, 0.07);
++        border-left: 4px solid var(--primary-blue);
++        padding: 0.85rem 1.25rem;
++        color: var(--text-dark);
++        border-radius: 0 10px 10px 0;
++        margin-bottom: 1.25rem;
++        font-size: 0.95rem;
++    }
++
++    .metric-card {
++        background: white;
++        border: 1px solid var(--panel-border);
++        border-radius: 12px;
++        padding: 1.1rem 1.3rem;
++        text-align: left;
++        height: 100%;
++    }
++
++    .metric-card h3 {
++        margin: 0;
++        color: var(--muted-text);
++        font-size: 0.85rem;
++        letter-spacing: 0.05em;
++        text-transform: uppercase;
++    }
++
++    .metric-card p {
++        margin: 0.25rem 0 0;
++        font-size: 1.4rem;
++        font-weight: 600;
++        color: var(--primary-blue);
++    }
++
++    div[data-testid="stMetricValue"] {
++        color: var(--primary-blue) !important;
++    }
++
++    .save-banner {
++        background: rgba(12, 30, 52, 0.92);
++        color: white;
++        border-radius: 12px;
++        padding: 1rem 1.5rem;
++        margin-top: 1rem;
++    }
++    </style>
++    """,
++    unsafe_allow_html=True,
++)
++
++st.title("Invoice Tariff Workbench")
++st.caption("Internal customs operations tool for Bahamian imports")
+ 
+ # Set your OpenAI API key (from environment variable or .streamlit/secrets.toml)
+-openai_api_key = os.getenv("OPENAI_API_KEY", st.secrets.get("openai_api_key", ""))
++openai_api_key = os.getenv("OPENAI_API_KEY", st.secrets.get("openai_api_key", ""))
+ if not openai_api_key:
+     st.error("Please set your OpenAI API key as an environment variable (OPENAI_API_KEY).")
+     st.stop()
+ openai.api_key = openai_api_key
+ 
+ def extract_text_with_ocr(uploaded_file):
+     all_text = ""
+     with pdfplumber.open(uploaded_file) as pdf:
+         for i, page in enumerate(pdf.pages):
+             text = page.extract_text()
+             if text and len(text.strip()) > 30:
+                 all_text += text + "\n"
+             else:
+                 st.warning(f"Page {i+1} had little or no text. Using OCR.")
+                 pil_image = page.to_image(resolution=300).original
+                 ocr_text = pytesseract.image_to_string(pil_image)
+                 all_text += ocr_text + "\n"
+     return all_text
+ 
+ def ai_extract_invoice_data(pdf_text):
+     prompt = f"""Extract the following from this invoice text:
+     - Invoice Number
+     - Invoice Date
+     - Vendor
+     - For each line item: item/manufacturer part number, description, brand, quantity, price, extended price.
+     Present as a JSON list of line items, and include invoice number and date for each item.
+     Text: {pdf_text}
+     """
+     response = openai.ChatCompletion.create(
+         model="gpt-4o",
+         messages=[{"role": "system", "content": "You are an expert at understanding invoices."},
+                   {"role": "user", "content": prompt}]
+     )
+     return response.choices[0].message.content
+ 
+-def ai_predict_hts(description, part_number):
++def ai_predict_hts(description, part_number):
+     prompt = f"""Given the following item description and part number, predict the most likely 6-digit HTS (Harmonized Tariff Schedule) code for US import, based on standard customs practices. Give ONLY the 6-digit code.
+     Description: {description}
+     Part Number: {part_number}
+     """
+-    response = openai.ChatCompletion.create(
+-        model="gpt-4o",
+-        messages=[{"role": "system", "content": "You are a customs tariff specialist."},
+-                  {"role": "user", "content": prompt}]
+-    )
+-    # Try to only return the code, strip any extra text
+-    return response.choices[0].message.content.strip().split()[0]
++    response = openai.ChatCompletion.create(
++        model="gpt-4o",
++        messages=[{"role": "system", "content": "You are a customs tariff specialist."},
++                  {"role": "user", "content": prompt}]
++    )
++    raw = response.choices[0].message.content.strip()
++    code_match = re.search(r"\b\d{6,10}\b", raw)
++    if code_match:
++        return code_match.group(0)[:6]
++    return raw.split()[0]
+ 
+ def get_bahamas_tariff(hts_code):
+     url = f'https://www.bahamascustoms.gov.bs/tariffs-and-various-taxes-collected-by-customs/tariff-search/?q={hts_code}'
+     try:
+         resp = requests.get(url, timeout=10)
+         soup = BeautifulSoup(resp.text, 'html.parser')
+         table = soup.find('table')
+         if table:
+             rows = table.find_all('tr')
+             # Take the first non-header row
+             for r in rows[1:]:
+                 columns = [c.get_text(strip=True) for c in r.find_all(['td', 'th'])]
+                 if columns and hts_code[:6] in columns[0]:
+                     return " | ".join(columns)
+             return "Result table found, but HTS code row missing"
+         return "No result table found"
+     except Exception as e:
+         return f"Error: {str(e)}"
+ 
+-uploaded_file = st.file_uploader("Upload an Invoice PDF", type="pdf")
++EXCEL_LOG_PATH = os.path.join("data", "invoice_tariff_log.xlsx")
++
++if "save_confirmed" not in st.session_state:
++    st.session_state.save_confirmed = False
++    st.session_state.last_saved = None
++
++
++def append_to_excel_log(df: pd.DataFrame, path: str) -> pd.DataFrame:
++    os.makedirs(os.path.dirname(path), exist_ok=True)
++    if os.path.exists(path):
++        existing = pd.read_excel(path)
++        combined = pd.concat([existing, df], ignore_index=True)
++    else:
++        combined = df
++    combined.to_excel(path, index=False)
++    return combined
++
++
++with st.container():
++    st.markdown("<div class='invoice-card'>", unsafe_allow_html=True)
++    st.subheader("1. Upload & Index the Supplier Invoice")
++    st.markdown(
++        """
++        <div class='info-note'>
++        Upload the supplier PDF invoice. We will OCR any scanned pages, extract the line items, and prepare them for tariff
++        classification. Ensure the document clearly shows manufacturer part numbers and product descriptions.
++        </div>
++        """,
++        unsafe_allow_html=True,
++    )
++    uploaded_file = st.file_uploader("Select invoice PDF", type="pdf", label_visibility="collapsed")
++    st.markdown("</div>", unsafe_allow_html=True)
+ 
+ if uploaded_file:
+-    with st.spinner("Extracting text (using OCR if needed)..."):
+-        pdf_text = extract_text_with_ocr(uploaded_file)
+-    st.subheader("Extracted Invoice Text (first 1000 characters):")
+-    st.text(pdf_text[:1000] + ("..." if len(pdf_text) > 1000 else ""))
+-
+-    st.info("Extracting line items and invoice fields using AI (GPT-4o)...")
+-    invoice_data_json = ai_extract_invoice_data(pdf_text)
++    with st.spinner("Extracting text (using OCR if needed)..."):
++        pdf_text = extract_text_with_ocr(uploaded_file)
++    with st.expander("Preview extracted text", expanded=False):
++        st.write(pdf_text[:2000] + ("..." if len(pdf_text) > 2000 else ""))
++
++    st.markdown(
++        """
++        <div class='invoice-card'>
++        <h3 style='color: var(--muted-text); letter-spacing:0.08em; text-transform: uppercase;'>2. Line Item Intelligence</h3>
++        <p style='color: var(--text-dark); font-size:0.95rem;'>
++        Line items are parsed and enriched via GPT-4o. Each entry is cross-referenced with the Bahamas Customs tariff search
++        using the suggested HS code.
++        </p>
++        </div>
++        """,
++        unsafe_allow_html=True,
++    )
++
++    st.info("Extracting line items and invoice fields using AI (GPT-4o)...")
++    invoice_data_json = ai_extract_invoice_data(pdf_text)
+     try:
+         # Some AI responses might have trailing text, try to parse JSON robustly
+         data_start = invoice_data_json.find("[")
+         data_end = invoice_data_json.rfind("]") + 1
+         line_items = json.loads(invoice_data_json[data_start:data_end])
+     except Exception as e:
+         st.error("AI extraction did not return clean JSON, please check the prompt or manually correct.")
+         st.write(invoice_data_json)
+         line_items = []
+ 
+-    summary = []
+-    for item in line_items:
+-        desc = item.get("description", "")
+-        part = item.get("item/manufacturer part number", "")
+-        brand = item.get("brand", "")
+-        qty = item.get("quantity", "")
+-        price = item.get("price", "")
+-        ext_price = item.get("extended price", "")
+-        hts_code = ai_predict_hts(desc, part)
+-        bahamas_tariff = get_bahamas_tariff(hts_code)
+-        summary.append({
+-            "Description": desc,
+-            "Part Number": part,
+-            "Brand": brand,
+-            "Qty": qty,
+-            "Price": price,
++    summary = []
++    invoice_number_tracker = {}
++    for item in line_items:
++        desc = item.get("description", "")
++        part = item.get("item/manufacturer part number", "")
++        brand = item.get("brand", "")
++        qty = item.get("quantity", "")
++        price = item.get("price", "")
++        ext_price = item.get("extended price", "")
++        invoice_number = item.get("invoice number", item.get("invoice", ""))
++        invoice_date = item.get("invoice date", "")
++        invoice_key = (invoice_number, invoice_date)
++        invoice_number_tracker.setdefault(invoice_key, 0)
++        invoice_number_tracker[invoice_key] += 1
++        line_index = invoice_number_tracker[invoice_key]
++        hts_code = ai_predict_hts(desc, part)
++        bahamas_tariff = get_bahamas_tariff(hts_code)
++        summary.append({
++            "Invoice": invoice_number,
++            "Invoice Date": invoice_date,
++            "Line": line_index,
++            "Description": desc,
++            "Part Number": part,
++            "Brand": brand,
++            "Qty": qty,
++            "Price": price,
+             "Ext. Price": ext_price,
+             "HTS Code": hts_code,
+             "Bahamas Tariff Result": bahamas_tariff
+         })
+-    if summary:
+-        df = pd.DataFrame(summary)
+-        st.subheader("Summary Table")
+-        st.dataframe(df)
+-        st.download_button("Download as CSV", df.to_csv(index=False), "summary.csv")
+-    else:
+-        st.warning("No line items found. Please check your invoice or try another file.")
+-
+-st.markdown("---")
+-st.caption("Created by ChatGPT – For production, ask for authentication & more features!")
++    if summary:
++        df = pd.DataFrame(summary)
++
++        with st.container():
++            st.markdown("<div class='invoice-card'>", unsafe_allow_html=True)
++            st.subheader("3. Review & Export Findings")
++            st.dataframe(
++                df,
++                use_container_width=True,
++                hide_index=True,
++            )
++
++            col_download, col_save = st.columns([1, 1])
++            with col_download:
++                st.download_button(
++                    "Download as CSV",
++                    df.to_csv(index=False),
++                    "invoice_tariff_summary.csv",
++                    type="primary",
++                )
++            with col_save:
++                if st.button("Append to internal Excel log", type="secondary"):
++                    combined = append_to_excel_log(df, EXCEL_LOG_PATH)
++                    st.session_state.save_confirmed = True
++                    st.session_state.last_saved = datetime.now()
++                    st.session_state.latest_log = combined
++
++            if st.session_state.get("save_confirmed"):
++                timestamp = st.session_state.last_saved.strftime("%d %b %Y • %H:%M") if st.session_state.last_saved else ""
++                st.markdown(
++                    f"""
++                    <div class='save-banner'>
++                        ✅ Results appended to the shared Excel log.<br/>
++                        <span style='font-size:0.9rem;'>Saved {timestamp}. File location: <code>{EXCEL_LOG_PATH}</code></span>
++                    </div>
++                    """,
++                    unsafe_allow_html=True,
++                )
++                with st.expander("View aggregated Excel log", expanded=False):
++                    log_df = st.session_state.get("latest_log")
++                    if log_df is not None:
++                        st.dataframe(log_df, use_container_width=True, hide_index=True)
++            st.markdown("</div>", unsafe_allow_html=True)
++
++        col1, col2 = st.columns(2)
++        with col1:
++            st.markdown("### Manual HS Lookups")
++            st.write(
++                "Use the Bahamas Customs tariff search for confirmation and duty rate checks."
++            )
++            st.link_button(
++                "Open Bahamas Tariff Search",
++                "https://www.bahamascustoms.gov.bs/tariffs-and-various-taxes-collected-by-customs/tariff-search/",
++                type="primary",
++            )
++        with col2:
++            st.markdown("### Research Tips")
++            st.markdown(
++                "- Validate descriptions using manufacturer websites.\n"
++                "- Cross-check HS codes with recent rulings.\n"
++                "- Capture duty rate notes in the Excel log after review."
++            )
++    else:
++        st.warning("No line items found. Please check your invoice or try another file.")
++
++st.markdown("---")
++st.caption("For internal customs brokerage use only. Ensure compliance with Bahamas Customs regulations.")